--- conflicted
+++ resolved
@@ -21,8 +21,5 @@
   - ./httpstat -L http://httpbin.org/redirect-to?url=https://httpbin.org/relative-redirect/1
   - ./httpstat -I http://example.com/
   - ./httpstat -I -L http://httpbin.org/redirect/1
-<<<<<<< HEAD
   - ./httpstat https://www.apple.com/
-=======
-  - ./httpstat -H "Accept: application/vnd.heroku+json; version=3" https://api.heroku.com/schema
->>>>>>> fcd3bdfd
+  - ./httpstat -H 'Accept: application/vnd.heroku+json; version=3' https://api.heroku.com/schema